--- conflicted
+++ resolved
@@ -7,6 +7,10 @@
 func _init():
     var args = OS.get_cmdline_args()
     
+    # *** START DEBUG LOGGING ***
+    print("[GDScript] Raw Command Line Args: ", args) 
+    # *** END DEBUG LOGGING ***
+
     # *** START DEBUG LOGGING ***
     print("[GDScript] Raw Command Line Args: ", args) 
     # *** END DEBUG LOGGING ***
@@ -38,7 +42,6 @@
     log_debug("Params index: " + str(params_index)) # Note: params_index might be out of bounds
 
     var operation = args[operation_index]
-<<<<<<< HEAD
     var params_json = args[params_index]
     
     # *** START DEBUG LOGGING ***
@@ -79,82 +82,11 @@
         # *** END DEBUG LOGGING ***
         quit(1) # Quit here if params is null
     
-=======
-    var params_json = "{}" # Default to empty JSON object
-    var params = {}      # Default to empty Dictionary
-
-    # Check if params argument exists and is not empty
-    if args.size() > params_index and not args[params_index].is_empty():
-        params_json = args[params_index]
-        log_debug("Params JSON provided: '" + params_json + "'")
-    else:
-        log_debug("No Params JSON provided or empty, defaulting to {}")
-
-    # *** START DEBUG LOGGING ***
-    print("[GDScript] Extracted Operation: ", operation)
-    print("[GDScript] Extracted Params JSON String: '", params_json, "'")
-    printerr("[GDScript][stderr] Extracted Params JSON String: '", params_json, "'") # Also print to stderr
-    # *** END DEBUG LOGGING ***
-
-    log_info("Operation: " + operation)
-    log_debug("Params JSON to be processed: " + params_json)
-
-    # Only parse if params_json is not the default empty object string.
-    # Parsing "{}" is safe and handles potential whitespace like "{ }".
-    if params_json != "{}":
-        var json = JSON.new()
-        log_debug("Attempting to parse JSON: '" + params_json + "'")
-        var error = json.parse(params_json)
-        # params remains {} unless parsing succeeds and returns non-null data
-
-        # *** START DEBUG LOGGING ***
-        print("[GDScript] JSON Parse Result Code: ", error, " (OK = ", OK, ")")
-        printerr("[GDScript][stderr] JSON Parse Result Code: ", error, " (OK = ", OK, ")") # Also print to stderr
-        # *** END DEBUG LOGGING ***
-
-        if error == OK:
-             # *** START MORE DEBUG LOGGING ***
-             print("[GDScript] JSON parse reported OK. Getting data...")
-             printerr("[GDScript][stderr] JSON parse reported OK. Getting data...")
-             var parsed_data = json.get_data()
-             print("[GDScript] Value returned by get_data(): ", parsed_data)
-             print("[GDScript] Type of value returned by get_data(): ", typeof(parsed_data))
-             printerr("[GDScript][stderr] Value returned by get_data(): ", parsed_data)
-             printerr("[GDScript][stderr] Type of value returned by get_data(): ", typeof(parsed_data))
-             # *** END MORE DEBUG LOGGING ***
-             if parsed_data != null: # Check if get_data() returned null despite OK
-                 params = parsed_data
-                 # *** START DEBUG LOGGING ***
-                 print("[GDScript] Parsed Params Dictionary: ", params)
-                 printerr("[GDScript][stderr] Parsed Params Dictionary: ", params) # Also print to stderr
-                 # *** END DEBUG LOGGING ***
-             else:
-                 # This case should ideally not happen if error is OK, but handle defensively
-                 log_error("JSON parsing returned OK but get_data() returned null. Using empty dictionary.")
-                 printerr("[GDScript][stderr] JSON parsing returned OK but get_data() returned null. Using empty dictionary.")
-                 params = {} # Fallback to empty dictionary
-        else:
-             log_error("Failed to parse JSON parameters: " + params_json)
-             log_error("JSON Error: " + json.get_error_message() + " at line " + str(json.get_error_line()))
-             quit(1)
-    else: # This 'else' corresponds to 'if params_json != "{}"'
-         log_debug("Using default empty dictionary for params.")
-         # params is already {}
-
-    # The problematic 'if not params:' check is removed.
-
->>>>>>> 115f0f39
     log_info("Executing operation: " + operation)
 
     # Add parameter validation within specific functions that require them
     match operation:
         "create_scene":
-<<<<<<< HEAD
-=======
-            if not params.has("scene_path"):
-                 log_error("Missing required parameter 'scene_path' for create_scene")
-                 quit(1)
->>>>>>> 115f0f39
             # *** START DEBUG LOGGING ***
             print("[GDScript] Entering create_scene function.")
             printerr("[GDScript][stderr] Entering create_scene function.")
