#!/usr/bin/env node
/**
 * Godot MCP Server
 *
 * This MCP server provides tools for interacting with the Godot game engine.
 * It enables AI assistants to launch the Godot editor, run Godot projects,
 * capture debug output, and control project execution.
 */

import { fileURLToPath } from 'url';
import { join, dirname, basename, normalize } from 'path';
import { existsSync, readdirSync, mkdirSync } from 'fs';
import { spawn } from 'child_process';
import { promisify } from 'util';
import { exec } from 'child_process';
import * as fs from 'fs'; // Import the 'fs' module

import { Server } from '@modelcontextprotocol/sdk/server/index.js';
import { StdioServerTransport } from '@modelcontextprotocol/sdk/server/stdio.js';
import {
  CallToolRequestSchema,
  ErrorCode,
  ListToolsRequestSchema,
  McpError,
} from '@modelcontextprotocol/sdk/types.js';

// Check if debug mode is enabled
const DEBUG_MODE: boolean = process.env.DEBUG === 'true';
const GODOT_DEBUG_MODE: boolean = true; // Always use GODOT DEBUG MODE

const execAsync = promisify(exec);

// Derive __filename and __dirname in ESM
const __filename = fileURLToPath(import.meta.url);
const __dirname = dirname(__filename);

/**
 * Interface representing a running Godot process
 */
interface GodotProcess {
  process: any;
  output: string[];
  errors: string[];
}

/**
 * Interface for server configuration
 */
interface GodotServerConfig {
  godotPath?: string;
  debugMode?: boolean;
  godotDebugMode?: boolean;
  strictPathValidation?: boolean; // New option to control path validation behavior
}

/**
 * Interface for operation parameters
 */
interface OperationParams {
  [key: string]: any;
}

/**
 * Main server class for the Godot MCP server
 */
class GodotServer {
  private server: Server;
  private activeProcess: GodotProcess | null = null;
  private godotPath: string | null = null;
  private operationsScriptPath: string;
  private validatedPaths: Map<string, boolean> = new Map();
  private strictPathValidation: boolean = false;

  /**
   * Parameter name mappings between snake_case and camelCase
   * This allows the server to accept both formats
   */
  private parameterMappings: Record<string, string> = {
    'project_path': 'projectPath',
    'scene_path': 'scenePath',
    'root_node_type': 'rootNodeType',
    'parent_node_path': 'parentNodePath',
    'node_type': 'nodeType',
    'node_name': 'nodeName',
    'texture_path': 'texturePath',
    'node_path': 'nodePath',
    'output_path': 'outputPath',
    'mesh_item_names': 'meshItemNames',
    'new_path': 'newPath',
    'file_path': 'filePath',
    'directory': 'directory',
    'recursive': 'recursive',
    'scene': 'scene',
  };

  /**
   * Reverse mapping from camelCase to snake_case
   * Generated from parameterMappings for quick lookups
   */
  private reverseParameterMappings: Record<string, string> = {};

  constructor(config?: GodotServerConfig) {
    // Initialize reverse parameter mappings
    for (const [snakeCase, camelCase] of Object.entries(this.parameterMappings)) {
      this.reverseParameterMappings[camelCase] = snakeCase;
    }
    // Apply configuration if provided
    let debugMode = DEBUG_MODE;
    let godotDebugMode = GODOT_DEBUG_MODE;

    if (config) {
      if (config.debugMode !== undefined) {
        debugMode = config.debugMode;
      }
      if (config.godotDebugMode !== undefined) {
        godotDebugMode = config.godotDebugMode;
      }
      if (config.strictPathValidation !== undefined) {
        this.strictPathValidation = config.strictPathValidation;
      }

      // Store and validate custom Godot path if provided
      if (config.godotPath) {
        const normalizedPath = normalize(config.godotPath);
        this.godotPath = normalizedPath;
        this.logDebug(`Custom Godot path provided: ${this.godotPath}`);

        // Validate immediately with sync check
        if (!this.isValidGodotPathSync(this.godotPath)) {
          console.warn(`[SERVER] Invalid custom Godot path provided: ${this.godotPath}`);
          this.godotPath = null; // Reset to trigger auto-detection later
        }
      }
    }

    // Set the path to the operations script
    this.operationsScriptPath = join(__dirname, 'scripts', 'godot_operations.gd');
    if (debugMode) console.debug(`[DEBUG] Operations script path: ${this.operationsScriptPath}`);

    // Initialize the MCP server
    this.server = new Server(
      {
        name: 'godot-mcp',
        version: '0.1.0',
      },
      {
        capabilities: {
          tools: {},
        },
      }
    );

    // Set up tool handlers
    this.setupToolHandlers();

    // Error handling
    this.server.onerror = (error) => console.error('[MCP Error]', error);

    // Cleanup on exit
    process.on('SIGINT', async () => {
      await this.cleanup();
      process.exit(0);
    });
  }

  /**
   * Log debug messages if debug mode is enabled
   */
  private logDebug(message: string): void {
    if (DEBUG_MODE) {
      console.debug(`[DEBUG] ${message}`);
    }
  }

  /**
   * Create a standardized error response with possible solutions
   */
  private createErrorResponse(message: string, possibleSolutions: string[] = []): any {
    // Log the error
    console.error(`[SERVER] Error response: ${message}`);
    if (possibleSolutions.length > 0) {
      console.error(`[SERVER] Possible solutions: ${possibleSolutions.join(', ')}`);
    }

    const response: any = {
      content: [
        {
          type: 'text',
          text: message,
        },
      ],
      isError: true,
    };

    if (possibleSolutions.length > 0) {
      response.content.push({
        type: 'text',
        text: 'Possible solutions:\n- ' + possibleSolutions.join('\n- '),
      });
    }

    return response;
  }

  /**
   * Validate a path to prevent path traversal attacks
   */
  private validatePath(path: string): boolean {
    // Basic validation to prevent path traversal
    if (!path || path.includes('..')) {
      return false;
    }

    // Add more validation as needed
    return true;
  }

  /**
   * Synchronous validation for constructor use
   * This is a quick check that only verifies file existence, not executable validity
   * Full validation will be performed later in detectGodotPath
   * @param path Path to check
   * @returns True if the path exists or is 'godot' (which might be in PATH)
   */
  private isValidGodotPathSync(path: string): boolean {
    try {
      this.logDebug(`Quick-validating Godot path: ${path}`);
      return path === 'godot' || existsSync(path);
    } catch (error) {
      this.logDebug(`Invalid Godot path: ${path}, error: ${error}`);
      return false;
    }
  }

  /**
   * Validate if a Godot path is valid and executable
   */
  private async isValidGodotPath(path: string): Promise<boolean> {
    // Check cache first
    if (this.validatedPaths.has(path)) {
      return this.validatedPaths.get(path)!;
    }

    try {
      this.logDebug(`Validating Godot path: ${path}`);

      // Check if the file exists (skip for 'godot' which might be in PATH)
      if (path !== 'godot' && !existsSync(path)) {
        this.logDebug(`Path does not exist: ${path}`);
        this.validatedPaths.set(path, false);
        return false;
      }

      // Try to execute Godot with --version flag
      const command = path === 'godot' ? 'godot --version' : `"${path}" --version`;
      await execAsync(command);

      this.logDebug(`Valid Godot path: ${path}`);
      this.validatedPaths.set(path, true);
      return true;
    } catch (error) {
      this.logDebug(`Invalid Godot path: ${path}, error: ${error}`);
      this.validatedPaths.set(path, false);
      return false;
    }
  }

  /**
   * Detect the Godot executable path based on the operating system
   */
  private async detectGodotPath() {
    // If godotPath is already set and valid, use it
    if (this.godotPath && await this.isValidGodotPath(this.godotPath)) {
      this.logDebug(`Using existing Godot path: ${this.godotPath}`);
      return;
    }

    // Check environment variable next
    if (process.env.GODOT_PATH) {
      const normalizedPath = normalize(process.env.GODOT_PATH);
      this.logDebug(`Checking GODOT_PATH environment variable: ${normalizedPath}`);
      if (await this.isValidGodotPath(normalizedPath)) {
        this.godotPath = normalizedPath;
        this.logDebug(`Using Godot path from environment: ${this.godotPath}`);
        return;
      } else {
        this.logDebug(`GODOT_PATH environment variable is invalid`);
      }
    }

    // Auto-detect based on platform
    const osPlatform = process.platform;
    this.logDebug(`Auto-detecting Godot path for platform: ${osPlatform}`);

    const possiblePaths: string[] = [
      'godot', // Check if 'godot' is in PATH first
    ];

    // Add platform-specific paths
    if (osPlatform === 'darwin') {
      possiblePaths.push(
        '/Applications/Godot.app/Contents/MacOS/Godot',
        '/Applications/Godot_4.app/Contents/MacOS/Godot',
        `${process.env.HOME}/Applications/Godot.app/Contents/MacOS/Godot`,
        `${process.env.HOME}/Applications/Godot_4.app/Contents/MacOS/Godot`
      );
    } else if (osPlatform === 'win32') {
      possiblePaths.push(
        'C:\\Program Files\\Godot\\Godot.exe',
        'C:\\Program Files (x86)\\Godot\\Godot.exe',
        'C:\\Program Files\\Godot_4\\Godot.exe',
        'C:\\Program Files (x86)\\Godot_4\\Godot.exe',
        `${process.env.USERPROFILE}\\Godot\\Godot.exe`
      );
    } else if (osPlatform === 'linux') {
      possiblePaths.push(
        '/usr/bin/godot',
        '/usr/local/bin/godot',
        '/snap/bin/godot',
        `${process.env.HOME}/.local/bin/godot`
      );
    }

    // Try each possible path
    for (const path of possiblePaths) {
      const normalizedPath = normalize(path);
      if (await this.isValidGodotPath(normalizedPath)) {
        this.godotPath = normalizedPath;
        this.logDebug(`Found Godot at: ${normalizedPath}`);
        return;
      }
    }

    // If we get here, we couldn't find Godot
    this.logDebug(`Warning: Could not find Godot in common locations for ${osPlatform}`);
    console.warn(`[SERVER] Could not find Godot in common locations for ${osPlatform}`);
    console.warn(`[SERVER] Set GODOT_PATH=/path/to/godot environment variable or pass { godotPath: '/path/to/godot' } in the config to specify the correct path.`);

    if (this.strictPathValidation) {
      // In strict mode, throw an error
      throw new Error(`Could not find a valid Godot executable. Set GODOT_PATH or provide a valid path in config.`);
    } else {
      // Fallback to a default path in non-strict mode; this may not be valid and requires user configuration for reliability
      if (osPlatform === 'win32') {
        this.godotPath = normalize('C:\\Program Files\\Godot\\Godot.exe');
      } else if (osPlatform === 'darwin') {
        this.godotPath = normalize('/Applications/Godot.app/Contents/MacOS/Godot');
      } else {
        this.godotPath = normalize('/usr/bin/godot');
      }

      this.logDebug(`Using default path: ${this.godotPath}, but this may not work.`);
      console.warn(`[SERVER] Using default path: ${this.godotPath}, but this may not work.`);
      console.warn(`[SERVER] This fallback behavior will be removed in a future version. Set strictPathValidation: true to opt-in to the new behavior.`);
    }
  }

  /**
   * Set a custom Godot path
   * @param customPath Path to the Godot executable
   * @returns True if the path is valid and was set, false otherwise
   */
  public async setGodotPath(customPath: string): Promise<boolean> {
    if (!customPath) {
      return false;
    }

    // Normalize the path to ensure consistent format across platforms
    // (e.g., backslashes to forward slashes on Windows, resolving relative paths)
    const normalizedPath = normalize(customPath);
    if (await this.isValidGodotPath(normalizedPath)) {
      this.godotPath = normalizedPath;
      this.logDebug(`Godot path set to: ${normalizedPath}`);
      return true;
    }

    this.logDebug(`Failed to set invalid Godot path: ${normalizedPath}`);
    return false;
  }

  /**
   * Clean up resources when shutting down
   */
  private async cleanup() {
    this.logDebug('Cleaning up resources');
    if (this.activeProcess) {
      this.logDebug('Killing active Godot process');
      this.activeProcess.process.kill();
      this.activeProcess = null;
    }
    await this.server.close();
  }

  /**
   * Check if the Godot version is 4.4 or later
   * @param version The Godot version string
   * @returns True if the version is 4.4 or later
   */
  private isGodot44OrLater(version: string): boolean {
    const match = version.match(/^(\d+)\.(\d+)/);
    if (match) {
      const major = parseInt(match[1], 10);
      const minor = parseInt(match[2], 10);
      return major > 4 || (major === 4 && minor >= 4);
    }
    return false;
  }

  /**
   * Normalize parameters to camelCase format
   * @param params Object with either snake_case or camelCase keys
   * @returns Object with all keys in camelCase format
   */
  private normalizeParameters(params: OperationParams): OperationParams {
    if (!params || typeof params !== 'object') {
      return params;
    }
    
    const result: OperationParams = {};
    
    for (const key in params) {
      if (Object.prototype.hasOwnProperty.call(params, key)) {
        let normalizedKey = key;
        
        // If the key is in snake_case, convert it to camelCase using our mapping
        if (key.includes('_') && this.parameterMappings[key]) {
          normalizedKey = this.parameterMappings[key];
        }
        
        // Handle nested objects recursively
        if (typeof params[key] === 'object' && params[key] !== null && !Array.isArray(params[key])) {
          result[normalizedKey] = this.normalizeParameters(params[key] as OperationParams);
        } else {
          result[normalizedKey] = params[key];
        }
      }
    }
    
    return result;
  }

  /**
   * Convert camelCase keys to snake_case
   * @param params Object with camelCase keys
   * @returns Object with snake_case keys
   */
  private convertCamelToSnakeCase(params: OperationParams): OperationParams {
    const result: OperationParams = {};
    
    for (const key in params) {
      if (Object.prototype.hasOwnProperty.call(params, key)) {
        // Convert camelCase to snake_case
        const snakeKey = this.reverseParameterMappings[key] || key.replace(/[A-Z]/g, letter => `_${letter.toLowerCase()}`);
        
        // Handle nested objects recursively
        if (typeof params[key] === 'object' && params[key] !== null && !Array.isArray(params[key])) {
          result[snakeKey] = this.convertCamelToSnakeCase(params[key] as OperationParams);
        } else {
          result[snakeKey] = params[key];
        }
      }
    }
    
    return result;
  }

  /**
   * Execute a Godot operation using the operations script
   * @param operation The operation to execute
   * @param params The parameters for the operation
   * @param projectPath The path to the Godot project
   * @returns The stdout and stderr from the operation
   */
  private async executeOperation(
    operation: string,
    params: OperationParams,
    projectPath: string
  ): Promise<{ stdout: string; stderr: string }> {
    this.logDebug(`Executing operation: ${operation} in project: ${projectPath}`);
    this.logDebug(`Original operation params: ${JSON.stringify(params)}`);

    // Convert camelCase parameters to snake_case for Godot script
    const snakeCaseParams = this.convertCamelToSnakeCase(params);
    this.logDebug(`Converted snake_case params: ${JSON.stringify(snakeCaseParams)}`);


    // Ensure godotPath is set
    if (!this.godotPath) {
      await this.detectGodotPath();
      if (!this.godotPath) {
        throw new Error('Could not find a valid Godot executable path');
      }
    }

    try {
      // Serialize the snake_case parameters to a valid JSON string
      const paramsJson = JSON.stringify(snakeCaseParams);
      // NO escaping needed when shell: false

      // Construct arguments array for spawn (shell: false)
      const args: string[] = [
        '--headless',
        '--path',
        projectPath, // spawn handles spaces in paths correctly when shell: false
        '--script',
        this.operationsScriptPath,
        operation,
        paramsJson, // Pass the raw, unescaped JSON string
      ];

      // Add debug flag if enabled
      if (GODOT_DEBUG_MODE) {
        args.push('--debug-godot');
      }

      // *** START DEBUG LOGGING ***
      this.logDebug(`[executeOperation] Operation: ${operation}`);
      this.logDebug(`[executeOperation] Original camelCase params: ${JSON.stringify(params)}`);
      this.logDebug(`[executeOperation] Converted snake_case params: ${JSON.stringify(snakeCaseParams)}`);
      this.logDebug(`[executeOperation] Serialized JSON for Godot (passed directly): ${paramsJson}`);
      this.logDebug(`[executeOperation] Final arguments array for spawn (shell: false): ${JSON.stringify(args)}`);
      this.logDebug(`[executeOperation] Spawning command (shell: false): ${this.godotPath}`);
      // *** END DEBUG LOGGING ***

      // Use spawn WITH shell: false
      // Ensure godotPath does not have extra quotes if it's a direct path or is in PATH
      const commandToSpawn = this.godotPath; // Use the path directly

      this.logDebug(`Spawning Godot (shell: false): "${commandToSpawn}" with args: ${JSON.stringify(args)}`);

      const godotProcess = spawn(commandToSpawn, args, {
        shell: false, // Explicitly set to false
        stdio: ['pipe', 'pipe', 'pipe'], // Capture stdout, stderr
      });

      let stdout = '';
      let stderr = '';

      godotProcess.stdout.on('data', (data) => {
        const output = data.toString();
        stdout += output;
        this.logDebug(`Godot stdout: ${output}`);
      });

      godotProcess.stderr.on('data', (data) => {
        const errorOutput = data.toString();
        stderr += errorOutput;
        console.error(`Godot stderr: ${errorOutput}`);
      });

      return new Promise((resolve, reject) => {
        godotProcess.on('close', (code) => {
          this.logDebug(`Godot process exited with code ${code}`);
          if (code === 0) {
            resolve({ stdout, stderr });
          } else {
            // Include stderr in the rejection error for more context
            reject(new Error(`Godot process exited with code ${code}. Stderr: ${stderr || 'N/A'}`));
          }
        });

        godotProcess.on('error', (err) => {
          console.error('Failed to start Godot process:', err);
          reject(err);
        });
      });
    } catch (error: any) {
      console.error(`Error executing Godot operation: ${error.message}`);
      throw error; // Re-throw the error to be handled by the caller
    }
  }

  /**
   * Get the project structure (scenes and scripts)
   * @param projectPath Path to the Godot project
   * @returns Project structure information
   */
  private async getProjectStructure(projectPath: string): Promise<any> {
    this.logDebug(`Getting project structure for: ${projectPath}`);
    if (!this.validatePath(projectPath)) {
      throw new Error('Invalid project path');
    }

    const structure: any = { scenes: [], scripts: [] };
    const readDirRecursive = (dir: string) => {
      try {
        const entries = readdirSync(dir, { withFileTypes: true });
        for (const entry of entries) {
          const fullPath = join(dir, entry.name);
          const relativePath = fullPath.substring(projectPath.length + 1).replace(/\\/g, '/'); // Relative path with forward slashes

          if (entry.isDirectory()) {
            // Skip common hidden/system directories
            if (entry.name === '.git' || entry.name === 'node_modules' || entry.name === '.vscode' || entry.name === '.godot') {
              continue;
            }
            readDirRecursive(fullPath);
          } else if (entry.isFile()) {
            if (entry.name.endsWith('.tscn') || entry.name.endsWith('.scn')) {
              structure.scenes.push({ name: entry.name, path: relativePath });
            } else if (entry.name.endsWith('.gd')) {
              structure.scripts.push({ name: entry.name, path: relativePath });
            }
          }
        }
      } catch (error: any) {
        console.error(`Error reading directory ${dir}: ${error.message}`);
        // Optionally re-throw or handle specific errors like permission denied
      }
    };

    readDirRecursive(projectPath);
    this.logDebug(`Project structure retrieved: ${JSON.stringify(structure)}`);
    return structure;
  }


  /**
   * Find Godot projects within a directory
   * @param directory The directory to search in
   * @param recursive Whether to search recursively
   * @returns An array of found Godot projects with their paths and names
   */
  private findGodotProjects(directory: string, recursive: boolean): Array<{ path: string; name: string }> {
    this.logDebug(`Finding Godot projects in: ${directory}, recursive: ${recursive}`);
    if (!this.validatePath(directory)) {
      throw new Error('Invalid directory path');
    }

    const projects: Array<{ path: string; name: string }> = [];
    const searchDir = (currentDir: string, depth: number) => {
      try {
        const entries = readdirSync(currentDir, { withFileTypes: true });
        for (const entry of entries) {
          const fullPath = join(currentDir, entry.name);
          if (entry.isDirectory()) {
            // Check if this directory contains a project.godot file
            if (existsSync(join(fullPath, 'project.godot'))) {
              projects.push({ path: fullPath, name: basename(fullPath) });
              // If not recursive, stop searching deeper in this branch
              if (!recursive) continue;
            }
            // Recurse if allowed
            if (recursive) {
               // Skip common hidden/system directories
               if (entry.name === '.git' || entry.name === 'node_modules' || entry.name === '.vscode' || entry.name === '.godot') {
                 continue;
               }
              searchDir(fullPath, depth + 1);
            }
          } else if (entry.isFile() && entry.name === 'project.godot' && depth === 0) {
            // Found project.godot in the starting directory itself
            // Avoid adding the starting directory if it was already added by finding project.godot inside it
            if (!projects.some(p => p.path === currentDir)) {
               projects.push({ path: currentDir, name: basename(currentDir) });
            }
          }
        }
      } catch (error: any) {
        console.error(`Error searching directory ${currentDir}: ${error.message}`);
      }
    };

    searchDir(directory, 0);
    this.logDebug(`Found projects: ${JSON.stringify(projects)}`);
    return projects;
  }

  /**
   * Set up handlers for all available tools
   */
  private setupToolHandlers() {
    this.logDebug('Setting up tool handlers');

    // Define tools metadata (used for ListTools and CallTool routing)
    const toolDefinitions = {
      launch_editor: {
        description: 'Launch the Godot editor for a specific project.',
        inputSchema: {
          type: 'object',
          properties: {
            projectPath: { type: 'string', description: 'Absolute path to the Godot project directory.' },
          },
          required: ['projectPath'],
        },
        outputSchema: { type: 'object', properties: { message: { type: 'string' } } },
        handler: this.handleLaunchEditor.bind(this),
      },
      run_project: {
        description: 'Run a Godot project.',
        inputSchema: {
          type: 'object',
          properties: {
            projectPath: { type: 'string', description: 'Absolute path to the Godot project directory.' },
            debug: { type: 'boolean', description: 'Run with debug enabled.', default: false },
          },
          required: ['projectPath'],
        },
        outputSchema: { type: 'object', properties: { message: { type: 'string' }, pid: { type: 'number' } } },
        handler: this.handleRunProject.bind(this),
      },
      get_debug_output: {
        description: 'Get the captured debug output from the last run project.',
        inputSchema: { type: 'object', properties: {} },
        outputSchema: { type: 'object', properties: { output: { type: 'array', items: { type: 'string' } }, errors: { type: 'array', items: { type: 'string' } } } },
        handler: this.handleGetDebugOutput.bind(this),
      },
      stop_project: {
        description: 'Stop the currently running Godot project.',
        inputSchema: { type: 'object', properties: {} },
        outputSchema: { type: 'object', properties: { message: { type: 'string' } } },
        handler: this.handleStopProject.bind(this),
      },
      get_godot_version: {
         description: 'Get the version of the configured Godot executable.',
         inputSchema: { type: 'object', properties: {} },
         outputSchema: { type: 'object', properties: { version: { type: 'string' } } },
         handler: this.handleGetGodotVersion.bind(this),
       },
       list_projects: {
         description: 'List Godot projects found in a specified directory.',
         inputSchema: {
           type: 'object',
           properties: {
             directory: { type: 'string', description: 'The directory to search for projects.' },
             recursive: { type: 'boolean', description: 'Search recursively.', default: false },
           },
           required: ['directory'],
         },
         outputSchema: {
           type: 'object',
           properties: {
             projects: {
               type: 'array',
               items: {
                 type: 'object',
                 properties: {
                   name: { type: 'string' },
                   path: { type: 'string' },
                 },
                 required: ['name', 'path'],
               },
             },
           },
         },
         handler: this.handleListProjects.bind(this),
       },
       get_project_info: {
         description: 'Get information about a Godot project, including scenes and scripts.',
         inputSchema: {
           type: 'object',
           properties: {
             projectPath: { type: 'string', description: 'Absolute path to the Godot project directory.' },
           },
           required: ['projectPath'],
         },
         outputSchema: {
           type: 'object',
           properties: {
             scenes: { type: 'array', items: { type: 'object', properties: { name: { type: 'string' }, path: { type: 'string' } } } },
             scripts: { type: 'array', items: { type: 'object', properties: { name: { type: 'string' }, path: { type: 'string' } } } },
           },
         },
         handler: this.handleGetProjectInfo.bind(this),
       },
      create_scene: {
        description: 'Create a new scene file (.tscn) with a specified root node type.',
        inputSchema: {
          type: 'object',
          properties: {
            projectPath: { type: 'string', description: 'Absolute path to the Godot project directory.' },
            scenePath: { type: 'string', description: 'Relative path within the project (e.g., "scenes/main.tscn").' },
            rootNodeType: { type: 'string', description: 'The type of the root node (e.g., "Node2D", "Control").', default: 'Node2D' },
          },
          required: ['projectPath', 'scenePath'],
        },
        outputSchema: { type: 'object', properties: { message: { type: 'string' }, scenePath: { type: 'string' } } },
        handler: this.handleCreateScene.bind(this),
      },
      add_node: {
        description: 'Add a new node to an existing scene.',
        inputSchema: {
          type: 'object',
          properties: {
            projectPath: { type: 'string', description: 'Absolute path to the Godot project directory.' },
            scenePath: { type: 'string', description: 'Relative path to the scene file (e.g., "scenes/main.tscn").' },
            parentNodePath: { type: 'string', description: 'NodePath to the parent node (e.g., "root/Player"). Defaults to "root".' },
            nodeType: { type: 'string', description: 'The type of node to add (e.g., "Sprite2D", "Button").' },
            nodeName: { type: 'string', description: 'The name for the new node.' },
          },
          required: ['projectPath', 'scenePath', 'nodeType', 'nodeName'],
        },
        outputSchema: { type: 'object', properties: { message: { type: 'string' }, nodePath: { type: 'string' } } },
        handler: this.handleAddNode.bind(this),
      },
      load_sprite: {
         description: 'Load a sprite texture onto a Sprite2D node in a scene.',
         inputSchema: {
           type: 'object',
           properties: {
             projectPath: { type: 'string', description: 'Absolute path to the Godot project directory.' },
             scenePath: { type: 'string', description: 'Relative path to the scene file.' },
             nodePath: { type: 'string', description: 'NodePath to the Sprite2D node.' },
             texturePath: { type: 'string', description: 'Resource path (res://) to the texture file.' },
           },
           required: ['projectPath', 'scenePath', 'nodePath', 'texturePath'],
         },
         outputSchema: { type: 'object', properties: { message: { type: 'string' } } },
         handler: this.handleLoadSprite.bind(this),
       },
       export_mesh_library: {
         description: 'Export selected MeshInstance3D nodes from a scene into a MeshLibrary resource.',
         inputSchema: {
           type: 'object',
           properties: {
             projectPath: { type: 'string', description: 'Absolute path to the Godot project directory.' },
             scenePath: { type: 'string', description: 'Relative path to the scene file containing the meshes.' },
             meshItemNames: { type: 'array', items: { type: 'string' }, description: 'Array of names of the MeshInstance3D nodes to include.' },
             outputPath: { type: 'string', description: 'Resource path (res://) for the output MeshLibrary file (e.g., "meshlibs/level1.meshlib").' },
           },
           required: ['projectPath', 'scenePath', 'meshItemNames', 'outputPath'],
         },
         outputSchema: { type: 'object', properties: { message: { type: 'string' }, outputPath: { type: 'string' } } },
         handler: this.handleExportMeshLibrary.bind(this),
       },
       save_scene: {
         description: 'Save changes made to a scene.',
         inputSchema: {
           type: 'object',
           properties: {
             projectPath: { type: 'string', description: 'Absolute path to the Godot project directory.' },
             scenePath: { type: 'string', description: 'Relative path to the scene file to save.' },
             newPath: { type: 'string', description: '(Optional) New relative path to save the scene as (Save As).' },
           },
           required: ['projectPath', 'scenePath'],
         },
         outputSchema: { type: 'object', properties: { message: { type: 'string' }, savedPath: { type: 'string' } } },
         handler: this.handleSaveScene.bind(this),
       },
       get_uid: {
         description: 'Get the UID (Unique ID) for a resource path.',
         inputSchema: {
           type: 'object',
           properties: {
             projectPath: { type: 'string', description: 'Absolute path to the Godot project directory.' },
             filePath: { type: 'string', description: 'Resource path (res://) to the file.' },
           },
           required: ['projectPath', 'filePath'],
         },
         outputSchema: { type: 'object', properties: { uid: { type: 'string' } } }, // UID might be a string or number depending on Godot version/context
         handler: this.handleGetUid.bind(this),
       },
       resave_resources: {
         description: 'Resave all resources in a project to update UIDs and dependencies. Use with caution.',
         inputSchema: {
           type: 'object',
           properties: {
             projectPath: { type: 'string', description: 'Absolute path to the Godot project directory.' },
           },
           required: ['projectPath'],
         },
         outputSchema: { type: 'object', properties: { message: { type: 'string' } } },
         handler: this.handleUpdateProjectUids.bind(this), // Assuming this handler does the resaving
       },
    };

    // Handler for listing available tools
    this.server.setRequestHandler(ListToolsRequestSchema, async () => {
      this.logDebug('Handling ListToolsRequest');
      return {
        tools: Object.entries(toolDefinitions).map(([name, def]) => ({
          name: name,
          description: def.description,
          inputSchema: def.inputSchema,
          // outputSchema is often omitted in ListTools response, but include if needed
        })),
      };
    });

    // Handler for calling a specific tool
    this.server.setRequestHandler(CallToolRequestSchema, async (request) => {
      const toolName = request.params.name;
      const args = request.params.arguments;
      this.logDebug(`Handling CallToolRequest for tool: ${toolName} with args: ${JSON.stringify(args)}`);

      const toolDef = toolDefinitions[toolName as keyof typeof toolDefinitions];

      if (!toolDef) {
        throw new McpError(ErrorCode.MethodNotFound, `Unknown tool: ${toolName}`);
      }

      try {
        // Ensure Godot path is detected before executing any tool handler
        if (!this.godotPath) {
          await this.detectGodotPath();
        }
        // Call the specific handler associated with the tool name
        const result = await toolDef.handler(args); // Assuming handlers return the expected structure

        // Ensure the result has a 'content' property which is an array
        if (!result || !Array.isArray(result.content)) {
           console.warn(`Tool handler for '${toolName}' returned an unexpected structure. Wrapping in standard response.`);
           // Attempt to create a standard response structure
           const textContent = typeof result === 'string' ? result : JSON.stringify(result);
           return {
              content: [{ type: 'text', text: textContent }],
              // Include other properties from the original result if they exist
              ...(typeof result === 'object' && result !== null ? result : {})
           };
        }

        return result; // Return the result from the specific handler

      } catch (error: any) {
        console.error(`[Handler Error - ${toolName}] ${error.message}`);
        // Error handling logic (copied from the original loop, adjust as needed)
        let solutions: string[] = [];
         if (error.message.includes('Could not find a valid Godot executable')) {
           solutions = [
             'Ensure Godot is installed and accessible.',
             'Set the GODOT_PATH environment variable to the full path of the Godot executable.',
             'Provide the correct `godotPath` in the server configuration.',
           ];
         } else if (error.message.includes('Invalid project path') || error.message.includes('ENOENT')) {
            solutions = [
              'Verify the provided `projectPath` is correct and exists.',
              'Ensure the server has permissions to access the project directory.',
            ];
         } else if (error.message.includes('Failed to parse JSON')) {
            solutions = [
              'Check the format of the parameters being sent to the Godot script.',
              'Ensure proper escaping of arguments passed via the command line.',
            ];
         } else if (error.message.includes('Godot process exited with code')) {
            solutions = [
              'Check the Godot stderr output in the server logs for specific errors from the engine or script.',
              'Ensure the `godot_operations.gd` script is correctly placed and has no syntax errors.',
              'Verify file paths and permissions within the Godot project.',
            ];
         }

         // Use the existing createErrorResponse method
         return this.createErrorResponse(
           `Error executing tool '${toolName}': ${error.message}`,
           solutions
         );
      }
    });

    this.logDebug('Tool handlers set up using setRequestHandler');
  }

  // --- Tool Handler Implementations ---

  /**
   * Handle the launch_editor tool
   */
  private async handleLaunchEditor(args: any) {
    this.logDebug(`Handling launch_editor: ${JSON.stringify(args)}`);
    args = this.normalizeParameters(args); // Normalize parameters
<<<<<<< HEAD

    if (!this.validatePath(args.projectPath)) {
      return this.createErrorResponse('Invalid project path provided.');
    }
    if (!this.godotPath) {
       return this.createErrorResponse('Godot executable path not found.');
    }

    // Check if a process is already running
    if (this.activeProcess) {
      return this.createErrorResponse('Another Godot process (editor or project) is already running.');
    }

    const command = `"${this.godotPath}" --editor --path "${args.projectPath}"`;
    this.logDebug(`Executing: ${command}`);

    try {
      // Use exec for launching the editor as it's typically a one-off process
      const { stdout, stderr } = await execAsync(command);
      this.logDebug(`Editor stdout: ${stdout}`);
      if (stderr) {
        console.error(`Editor stderr: ${stderr}`);
      }
      return { content: [{ type: 'text', text: 'Godot editor launched successfully.' }] };
    } catch (error: any) {
      console.error(`Error launching editor: ${error.message}`);
      return this.createErrorResponse(`Failed to launch Godot editor: ${error.message}`);
    }
  }

  /**
   * Handle the run_project tool
   */
  private async handleRunProject(args: any) {
     this.logDebug(`Handling run_project: ${JSON.stringify(args)}`);
     args = this.normalizeParameters(args); // Normalize parameters

     if (!this.validatePath(args.projectPath)) {
       return this.createErrorResponse('Invalid project path provided.');
     }
     if (!this.godotPath) {
        return this.createErrorResponse('Godot executable path not found.');
     }

     if (this.activeProcess) {
       return this.createErrorResponse('A Godot project is already running. Stop it first using stop_project.');
     }

     const commandArgs = ['--path', args.projectPath];
     if (args.debug || GODOT_DEBUG_MODE) { // Use debug if requested or globally enabled
       commandArgs.push('--debug');
     }

     this.logDebug(`Spawning Godot project: "${this.godotPath}" with args: ${commandArgs.join(' ')}`);

     try {
       // Use spawn to manage the running process and capture output
       const godotProcess = spawn(`"${this.godotPath}"`, commandArgs, {
         shell: true, // Using shell might be necessary depending on how GODOT_PATH is set
         stdio: ['ignore', 'pipe', 'pipe'], // Ignore stdin, capture stdout/stderr
       });

       this.activeProcess = {
         process: godotProcess,
         output: [],
         errors: [],
       };

       godotProcess.stdout.on('data', (data) => {
         const output = data.toString();
         this.activeProcess?.output.push(output);
         this.logDebug(`Project stdout: ${output}`);
       });

       godotProcess.stderr.on('data', (data) => {
         const errorOutput = data.toString();
         this.activeProcess?.errors.push(errorOutput);
         console.error(`Project stderr: ${errorOutput}`);
       });

       godotProcess.on('close', (code) => {
         this.logDebug(`Godot project process exited with code ${code}`);
         this.activeProcess = null; // Clear active process when it closes
       });

       godotProcess.on('error', (err) => {
         console.error('Failed to start Godot project process:', err);
         this.activeProcess = null; // Clear on error too
         // We might not be able to return an error directly here as the handler might have already returned
       });

       return {
         content: [{ type: 'text', text: `Godot project started (PID: ${godotProcess.pid}).` }],
         pid: godotProcess.pid
        };
     } catch (error: any) {
       console.error(`Error running project: ${error.message}`);
       this.activeProcess = null;
       return this.createErrorResponse(`Failed to run Godot project: ${error.message}`);
     }
   }

  /**
   * Handle the get_debug_output tool
   */
  private async handleGetDebugOutput() {
    this.logDebug('Handling get_debug_output');
    if (this.activeProcess) {
      // Return copies of the arrays
      return {
         content: [
            { type: 'text', text: `Output lines: ${this.activeProcess.output.length}, Error lines: ${this.activeProcess.errors.length}` }
         ],
         output: [...this.activeProcess.output],
         errors: [...this.activeProcess.errors]
      };
    } else {
      return this.createErrorResponse('No active Godot project is running.');
    }
  }

  /**
   * Handle the stop_project tool
   */
=======

    if (!this.validatePath(args.projectPath)) {
      return this.createErrorResponse('Invalid project path provided.');
    }
    if (!this.godotPath) {
       return this.createErrorResponse('Godot executable path not found.');
    }

    // Check if a process is already running
    if (this.activeProcess) {
      return this.createErrorResponse('Another Godot process (editor or project) is already running.');
    }

    const command = `"${this.godotPath}" --editor --path "${args.projectPath}"`;
    this.logDebug(`Executing: ${command}`);

    try {
      // Use exec for launching the editor as it's typically a one-off process
      const { stdout, stderr } = await execAsync(command);
      this.logDebug(`Editor stdout: ${stdout}`);
      if (stderr) {
        console.error(`Editor stderr: ${stderr}`);
      }
      return { content: [{ type: 'text', text: 'Godot editor launched successfully.' }] };
    } catch (error: any) {
      console.error(`Error launching editor: ${error.message}`);
      return this.createErrorResponse(`Failed to launch Godot editor: ${error.message}`);
    }
  }

  /**
   * Handle the run_project tool
   */
  private async handleRunProject(args: any) {
     this.logDebug(`Handling run_project: ${JSON.stringify(args)}`);
     args = this.normalizeParameters(args); // Normalize parameters

     if (!this.validatePath(args.projectPath)) {
       return this.createErrorResponse('Invalid project path provided.');
     }
     if (!this.godotPath) {
        return this.createErrorResponse('Godot executable path not found.');
     }

     if (this.activeProcess) {
       return this.createErrorResponse('A Godot project is already running. Stop it first using stop_project.');
     }

     const commandArgs = ['--path', args.projectPath];
     if (args.debug || GODOT_DEBUG_MODE) { // Use debug if requested or globally enabled
       commandArgs.push('--debug');
     }

     // Define the log file path within the project directory
     const logFilePath = join(args.projectPath, 'cline_godot_run.log');
     // Add the --log-file argument for Godot
     commandArgs.push('--log-file', logFilePath);
     this.logDebug(`Using Godot's --log-file argument: ${logFilePath}`);


     this.logDebug(`Spawning Godot project: "${this.godotPath}" with args: ${commandArgs.join(' ')}`);

     try {
       // Use spawn, revert stdio back to pipes to capture potential early launch errors
       const godotProcess = spawn(this.godotPath, commandArgs, {
         shell: false, // Keep shell false
         detached: false, // Keep attached to monitor exit/errors more easily initially
         stdio: ['ignore', 'pipe', 'pipe'], // Ignore stdin, capture stdout/stderr via pipes
       });

       // No need to unref if not detached

       this.activeProcess = {
         process: godotProcess,
         output: [], // Capture output via pipes again
         errors: [], // Capture errors via pipes again
       };

       // Capture piped output/error
       godotProcess.stdout.on('data', (data) => {
         const output = data.toString();
         this.activeProcess?.output.push(output);
         // Optionally log to server console, but primary log is the file
         // this.logDebug(`Project stdout pipe: ${output}`);
       });

       godotProcess.stderr.on('data', (data) => {
         const errorOutput = data.toString();
         this.activeProcess?.errors.push(errorOutput);
         // Log stderr immediately to server console for visibility
         console.error(`Project stderr pipe: ${errorOutput}`);
       });

       godotProcess.on('close', (code) => {
         this.logDebug(`Godot project process exited with code ${code}`);
         this.activeProcess = null; // Clear active process when it closes
       });

       godotProcess.on('error', (err) => {
         console.error('Failed to start Godot project process:', err);
         this.activeProcess = null; // Clear on error too
         // We might not be able to return an error directly here as the handler might have already returned
       });

       return {
         content: [{ type: 'text', text: `Godot project started (PID: ${godotProcess.pid}).` }],
         pid: godotProcess.pid
        };
     } catch (error: any) {
       console.error(`Error running project: ${error.message}`);
       this.activeProcess = null;
       return this.createErrorResponse(`Failed to run Godot project: ${error.message}`);
     }
   }

  /**
   * Handle the get_debug_output tool
   */
   private async handleGetDebugOutput() {
     this.logDebug('Handling get_debug_output');
     if (this.activeProcess) {
       // Limit the number of error lines returned
       const maxErrorLines = 100; // Keep the last 100 error lines
       const totalErrorLines = this.activeProcess.errors.length;
       const recentErrors = this.activeProcess.errors.slice(-maxErrorLines);
       const recentErrorsText = recentErrors.join('\n');

       let responseText = `--- Recent Errors (${Math.min(maxErrorLines, totalErrorLines)}/${totalErrorLines} lines shown) ---\n`;
       responseText += recentErrorsText || '(No recent errors)';

       // Also include total output line count for context
       const totalOutputLines = this.activeProcess.output.length;
       responseText += `\n(Total output lines: ${totalOutputLines})`;


       return {
          content: [
             { type: 'text', text: responseText }
          ],
          // Return only the sliced recent errors and a limited amount of recent output for context if needed
          // For now, let's keep the full arrays but the primary content is limited
          output: [...this.activeProcess.output], // Keep full output array for now
          errors: [...this.activeProcess.errors]  // Keep full error array for now
       };
     } else {
       return this.createErrorResponse('No active Godot project is running.');
     }
   }

  /**
   * Handle the stop_project tool
   */
>>>>>>> 115f0f39
  private async handleStopProject() {
    this.logDebug('Handling stop_project');
    if (this.activeProcess) {
      this.logDebug(`Attempting to kill process with PID: ${this.activeProcess.process.pid}`);
      const killed = this.activeProcess.process.kill(); // Sends SIGTERM by default
      if (killed) {
         this.logDebug('Kill signal sent successfully.');
         // Give it a moment, then force kill if necessary (optional)
         // setTimeout(() => {
         //   if (this.activeProcess && !this.activeProcess.process.killed) {
         //     this.logDebug('Process did not terminate, sending SIGKILL.');
         //     this.activeProcess.process.kill('SIGKILL');
         //   }
         // }, 1000);
         this.activeProcess = null; // Assume killed for now, will be cleared on 'close' anyway
         return { content: [{ type: 'text', text: 'Stop signal sent to Godot project.' }] };
      } else {
         this.logDebug('Failed to send kill signal.');
         // Attempt cleanup anyway
         this.activeProcess = null;
         return this.createErrorResponse('Failed to send stop signal to the Godot process. It might have already exited.');
      }
    } else {
      return this.createErrorResponse('No active Godot project is running.');
    }
  }

   /**
    * Handle the get_godot_version tool
    */
   private async handleGetGodotVersion() {
     this.logDebug('Handling get_godot_version');
     if (!this.godotPath) {
       // Attempt detection if not already set
       await this.detectGodotPath();
       if (!this.godotPath) {
         return this.createErrorResponse('Godot executable path not found.');
       }
     }

     try {
       const command = `"${this.godotPath}" --version`;
       this.logDebug(`Executing: ${command}`);
       const { stdout } = await execAsync(command);
       const version = stdout.trim();
       this.logDebug(`Godot version: ${version}`);
       return { content: [{ type: 'text', text: `Godot version: ${version}` }], version: version };
     } catch (error: any) {
       console.error(`Error getting Godot version: ${error.message}`);
       return this.createErrorResponse(`Failed to get Godot version: ${error.message}`);
     }
   }

   /**
    * Handle the list_projects tool
    */
   private async handleListProjects(args: any) {
     this.logDebug(`Handling list_projects: ${JSON.stringify(args)}`);
     args = this.normalizeParameters(args); // Normalize parameters

     if (!this.validatePath(args.directory)) {
       return this.createErrorResponse('Invalid directory path provided.');
     }

     try {
       const projects = this.findGodotProjects(args.directory, args.recursive ?? false);
       return {
          content: [{ type: 'text', text: `Found ${projects.length} projects.` }],
          projects: projects
        };
     } catch (error: any) {
       console.error(`Error listing projects: ${error.message}`);
       return this.createErrorResponse(`Failed to list projects: ${error.message}`);
     }
   }


   /**
    * Asynchronously get project structure (wrapper for sync method)
    * @param projectPath Path to the Godot project
    * @returns Promise resolving with project structure
    */
   private getProjectStructureAsync(projectPath: string): Promise<any> {
      return new Promise((resolve, reject) => {
         try {
            const structure = this.getProjectStructure(projectPath);
            resolve(structure);
         } catch (error) {
            reject(error);
         }
      });
   }


   /**
    * Handle the get_project_info tool
    */
   private async handleGetProjectInfo(args: any) {
     this.logDebug(`Handling get_project_info: ${JSON.stringify(args)}`);
     args = this.normalizeParameters(args); // Normalize parameters

     if (!this.validatePath(args.projectPath)) {
       return this.createErrorResponse('Invalid project path provided.');
     }

     // Basic check for project.godot file
     const projectFilePath = join(args.projectPath, 'project.godot');
     if (!existsSync(projectFilePath)) {
        return this.createErrorResponse(`Not a valid Godot project directory (missing project.godot): ${args.projectPath}`);
     }


     try {
       const structure = await this.getProjectStructureAsync(args.projectPath);
       return {
          content: [{ type: 'text', text: `Found ${structure.scenes.length} scenes and ${structure.scripts.length} scripts.` }],
          scenes: structure.scenes,
          scripts: structure.scripts
       };
     } catch (error: any) {
       console.error(`Error getting project info: ${error.message}`);
       return this.createErrorResponse(`Failed to get project info: ${error.message}`);
     }
   }

  /**
   * Handle the create_scene tool
   */
  private async handleCreateScene(args: any) {
    this.logDebug(`[handleCreateScene] Received raw args: ${JSON.stringify(args)}`);
    // Normalize parameters to camelCase
    args = this.normalizeParameters(args);
    
    if (!args.projectPath || !args.scenePath) {
      return this.createErrorResponse(
        'Project path and scene path are required',
        ['Provide both `projectPath` (absolute) and `scenePath` (relative).']
      );
    }
    if (!this.validatePath(args.projectPath)) {
       return this.createErrorResponse('Invalid project path provided.');
    }
     // Validate scenePath basic structure (prevent traversal, ensure .tscn/.scn)
     if (args.scenePath.includes('..') || (!args.scenePath.endsWith('.tscn') && !args.scenePath.endsWith('.scn'))) {
        return this.createErrorResponse('Invalid scene path. Must be relative, end with .tscn or .scn, and not contain "..".');
     }


    try {
      const operationArgs = {
        scene_path: args.scenePath,
        root_node_type: args.rootNodeType || 'Node2D', // Default if not provided
      };
      const { stdout, stderr } = await this.executeOperation('create_scene', operationArgs, args.projectPath);

      // Check stderr for specific Godot errors even if the process exits with 0
      if (stderr && stderr.toLowerCase().includes('error')) {
         console.error(`Godot stderr indicates potential error during scene creation: ${stderr}`);
         // Try to extract a more specific error message if possible
         const errorMatch = stderr.match(/ERROR: (.+)/);
         const specificError = errorMatch ? errorMatch[1] : stderr;
         return this.createErrorResponse(`Godot reported an error during scene creation: ${specificError}`);
      }

      // Check stdout for success message (optional but good practice)
      if (stdout.includes('Scene created successfully')) {
         const createdPath = stdout.split('at: ')[1]?.trim() || args.scenePath; // Extract path if possible
         return {
           content: [{ type: 'text', text: `Scene created successfully at: ${createdPath}` }],
           scenePath: createdPath
         };
      } else {
         // If no success message and no clear error, return a generic success/check message
         console.warn(`Scene creation process completed, but success message not found in stdout. Stdout: ${stdout}`);
         return {
            content: [{ type: 'text', text: `Scene creation process completed for ${args.scenePath}. Verify the file exists.` }],
            scenePath: args.scenePath
         };
      }
    } catch (error: any) {
      console.error(`Error creating scene: ${error.message}`);
      // Check if the error message contains stderr from the executeOperation rejection
      const stderrMatch = error.message.match(/Stderr: (.+)/);
      const godotError = stderrMatch ? stderrMatch[1] : 'Check server logs for details.';
      return this.createErrorResponse(`Failed to create scene: ${godotError}`);
    }
  }

  /**
   * Handle the add_node tool
   */
  private async handleAddNode(args: any) {
    this.logDebug(`Handling add_node: ${JSON.stringify(args)}`);
    args = this.normalizeParameters(args); // Normalize parameters

    if (!args.projectPath || !args.scenePath || !args.nodeType || !args.nodeName) {
      return this.createErrorResponse(
        'Project path, scene path, node type, and node name are required',
        ['Provide `projectPath`, `scenePath`, `nodeType`, and `nodeName`.']
      );
    }
     if (!this.validatePath(args.projectPath)) {
        return this.createErrorResponse('Invalid project path provided.');
     }
     if (args.scenePath.includes('..') || (!args.scenePath.endsWith('.tscn') && !args.scenePath.endsWith('.scn'))) {
         return this.createErrorResponse('Invalid scene path.');
     }
     if (args.parentNodePath && args.parentNodePath.includes('..')) {
         return this.createErrorResponse('Invalid parent node path.');
     }
     // Basic validation for node name (avoid empty or path-like names)
     if (!args.nodeName || args.nodeName.includes('/') || args.nodeName.includes('\\')) {
        return this.createErrorResponse('Invalid node name.');
     }


    try {
      const operationArgs = {
        scene_path: args.scenePath,
        parent_node_path: args.parentNodePath || 'root', // Default to 'root'
        node_type: args.nodeType,
        node_name: args.nodeName,
      };
      const { stdout, stderr } = await this.executeOperation('add_node', operationArgs, args.projectPath);

      if (stderr && stderr.toLowerCase().includes('error')) {
         console.error(`Godot stderr indicates potential error during node addition: ${stderr}`);
         const errorMatch = stderr.match(/ERROR: (.+)/);
         const specificError = errorMatch ? errorMatch[1] : stderr;
         return this.createErrorResponse(`Godot reported an error while adding node: ${specificError}`);
      }

      if (stdout.includes('Node added successfully')) {
         const addedNodePath = stdout.split('at path: ')[1]?.trim();
         return {
           content: [{ type: 'text', text: `Node '${args.nodeName}' added successfully${addedNodePath ? ` at path: ${addedNodePath}` : ''}. Remember to save the scene.` }],
           nodePath: addedNodePath // Return the actual path if available
         };
      } else {
         console.warn(`Add node process completed, but success message not found. Stdout: ${stdout}`);
         return {
            content: [{ type: 'text', text: `Add node process completed for ${args.nodeName}. Verify and save the scene.` }],
         };
      }
    } catch (error: any) {
      console.error(`Error adding node: ${error.message}`);
      const stderrMatch = error.message.match(/Stderr: (.+)/);
      const godotError = stderrMatch ? stderrMatch[1] : 'Check server logs for details.';
      return this.createErrorResponse(`Failed to add node: ${godotError}`);
    }
  }

  /**
   * Handle the load_sprite tool
   */
  private async handleLoadSprite(args: any) {
     this.logDebug(`Handling load_sprite: ${JSON.stringify(args)}`);
     args = this.normalizeParameters(args); // Normalize parameters

     if (!args.projectPath || !args.scenePath || !args.nodePath || !args.texturePath) {
       return this.createErrorResponse(
         'Project path, scene path, node path, and texture path are required',
         ['Provide `projectPath`, `scenePath`, `nodePath`, and `texturePath`.']
       );
     }
      if (!this.validatePath(args.projectPath)) {
         return this.createErrorResponse('Invalid project path provided.');
      }
      if (args.scenePath.includes('..') || (!args.scenePath.endsWith('.tscn') && !args.scenePath.endsWith('.scn'))) {
          return this.createErrorResponse('Invalid scene path.');
      }
      if (args.nodePath.includes('..')) {
          return this.createErrorResponse('Invalid node path.');
      }
      if (!args.texturePath.startsWith('res://') || args.texturePath.includes('..')) {
         return this.createErrorResponse('Invalid texture path. Must start with res:// and not contain "..".');
      }


     try {
       const operationArgs = {
         scene_path: args.scenePath,
         node_path: args.nodePath,
         texture_path: args.texturePath,
       };
       const { stdout, stderr } = await this.executeOperation('load_sprite', operationArgs, args.projectPath);

       if (stderr && stderr.toLowerCase().includes('error')) {
          console.error(`Godot stderr indicates potential error during sprite loading: ${stderr}`);
          const errorMatch = stderr.match(/ERROR: (.+)/);
          const specificError = errorMatch ? errorMatch[1] : stderr;
          return this.createErrorResponse(`Godot reported an error while loading sprite: ${specificError}`);
       }

       if (stdout.includes('Sprite loaded successfully')) {
          return { content: [{ type: 'text', text: `Sprite texture '${args.texturePath}' loaded onto node '${args.nodePath}' successfully. Remember to save the scene.` }] };
       } else {
          console.warn(`Load sprite process completed, but success message not found. Stdout: ${stdout}`);
          return { content: [{ type: 'text', text: `Load sprite process completed for ${args.nodePath}. Verify and save the scene.` }] };
       }
     } catch (error: any) {
       console.error(`Error loading sprite: ${error.message}`);
       const stderrMatch = error.message.match(/Stderr: (.+)/);
       const godotError = stderrMatch ? stderrMatch[1] : 'Check server logs for details.';
       return this.createErrorResponse(`Failed to load sprite: ${godotError}`);
     }
   }

  /**
   * Handle the export_mesh_library tool
   */
  private async handleExportMeshLibrary(args: any) {
     this.logDebug(`Handling export_mesh_library: ${JSON.stringify(args)}`);
     args = this.normalizeParameters(args); // Normalize parameters

     if (!args.projectPath || !args.scenePath || !args.meshItemNames || !Array.isArray(args.meshItemNames) || args.meshItemNames.length === 0 || !args.outputPath) {
       return this.createErrorResponse(
         'Project path, scene path, a non-empty array of mesh item names, and output path are required',
         ['Provide `projectPath`, `scenePath`, `meshItemNames` (array), and `outputPath` (res:// path ending in .meshlib).']
       );
     }
      if (!this.validatePath(args.projectPath)) {
         return this.createErrorResponse('Invalid project path provided.');
      }
      if (args.scenePath.includes('..') || (!args.scenePath.endsWith('.tscn') && !args.scenePath.endsWith('.scn'))) {
          return this.createErrorResponse('Invalid scene path.');
      }
      if (!args.outputPath.startsWith('res://') || !args.outputPath.endsWith('.meshlib') || args.outputPath.includes('..')) {
         return this.createErrorResponse('Invalid output path. Must start with res://, end with .meshlib, and not contain "..".');
      }
      // Validate mesh item names (basic check)
      if (args.meshItemNames.some((name: string) => !name || name.includes('/') || name.includes('\\') || name.includes('..'))) {
         return this.createErrorResponse('Invalid mesh item name found in the array.');
      }


     try {
       const operationArgs = {
         scene_path: args.scenePath,
         mesh_item_names: args.meshItemNames,
         output_path: args.outputPath,
       };
       const { stdout, stderr } = await this.executeOperation('export_mesh_library', operationArgs, args.projectPath);

       if (stderr && stderr.toLowerCase().includes('error')) {
          console.error(`Godot stderr indicates potential error during mesh library export: ${stderr}`);
          const errorMatch = stderr.match(/ERROR: (.+)/);
          const specificError = errorMatch ? errorMatch[1] : stderr;
          return this.createErrorResponse(`Godot reported an error during mesh library export: ${specificError}`);
       }

       if (stdout.includes('MeshLibrary exported successfully')) {
          const exportedPath = stdout.split('to: ')[1]?.trim() || args.outputPath;
          return {
             content: [{ type: 'text', text: `MeshLibrary exported successfully to: ${exportedPath}` }],
             outputPath: exportedPath
          };
       } else {
          console.warn(`Export mesh library process completed, but success message not found. Stdout: ${stdout}`);
          return {
             content: [{ type: 'text', text: `MeshLibrary export process completed for ${args.outputPath}. Verify the file.` }],
             outputPath: args.outputPath
          };
       }
     } catch (error: any) {
       console.error(`Error exporting mesh library: ${error.message}`);
       const stderrMatch = error.message.match(/Stderr: (.+)/);
       const godotError = stderrMatch ? stderrMatch[1] : 'Check server logs for details.';
       return this.createErrorResponse(`Failed to export mesh library: ${godotError}`);
     }
   }

  /**
   * Handle the save_scene tool
   */
  private async handleSaveScene(args: any) {
     this.logDebug(`Handling save_scene: ${JSON.stringify(args)}`);
     args = this.normalizeParameters(args); // Normalize parameters

     if (!args.projectPath || !args.scenePath) {
       return this.createErrorResponse(
         'Project path and scene path are required',
         ['Provide `projectPath` and `scenePath`.']
       );
     }
      if (!this.validatePath(args.projectPath)) {
         return this.createErrorResponse('Invalid project path provided.');
      }
      if (args.scenePath.includes('..') || (!args.scenePath.endsWith('.tscn') && !args.scenePath.endsWith('.scn'))) {
          return this.createErrorResponse('Invalid scene path.');
      }
      if (args.newPath && (args.newPath.includes('..') || (!args.newPath.endsWith('.tscn') && !args.newPath.endsWith('.scn')))) {
         return this.createErrorResponse('Invalid new scene path for saving.');
      }


     try {
       const operationArgs: OperationParams = {
         scene_path: args.scenePath,
       };
       if (args.newPath) {
         operationArgs.new_path = args.newPath;
       }

       const { stdout, stderr } = await this.executeOperation('save_scene', operationArgs, args.projectPath);

       if (stderr && stderr.toLowerCase().includes('error')) {
          console.error(`Godot stderr indicates potential error during scene save: ${stderr}`);
          const errorMatch = stderr.match(/ERROR: (.+)/);
          const specificError = errorMatch ? errorMatch[1] : stderr;
          return this.createErrorResponse(`Godot reported an error while saving scene: ${specificError}`);
       }

       if (stdout.includes('Scene saved successfully')) {
          const savedPath = stdout.split('to: ')[1]?.trim() || args.newPath || args.scenePath;
          return {
             content: [{ type: 'text', text: `Scene saved successfully to: ${savedPath}` }],
             savedPath: savedPath
          };
       } else {
          console.warn(`Save scene process completed, but success message not found. Stdout: ${stdout}`);
          return {
             content: [{ type: 'text', text: `Save scene process completed for ${args.newPath || args.scenePath}.` }],
             savedPath: args.newPath || args.scenePath
          };
       }
     } catch (error: any) {
       console.error(`Error saving scene: ${error.message}`);
       const stderrMatch = error.message.match(/Stderr: (.+)/);
       const godotError = stderrMatch ? stderrMatch[1] : 'Check server logs for details.';
       return this.createErrorResponse(`Failed to save scene: ${godotError}`);
     }
   }

  /**
   * Handle the get_uid tool
   */
  private async handleGetUid(args: any) {
     this.logDebug(`Handling get_uid: ${JSON.stringify(args)}`);
     args = this.normalizeParameters(args); // Normalize parameters

     if (!args.projectPath || !args.filePath) {
       return this.createErrorResponse(
         'Project path and file path are required',
         ['Provide `projectPath` and `filePath` (res:// path).']
       );
     }
      if (!this.validatePath(args.projectPath)) {
         return this.createErrorResponse('Invalid project path provided.');
      }
      if (!args.filePath.startsWith('res://') || args.filePath.includes('..')) {
         return this.createErrorResponse('Invalid file path. Must start with res:// and not contain "..".');
      }


     try {
       const operationArgs = {
         file_path: args.filePath,
       };
       const { stdout, stderr } = await this.executeOperation('get_uid', operationArgs, args.projectPath);

       if (stderr && stderr.toLowerCase().includes('error')) {
          // Special case: "UID not found" might be expected, not necessarily a server error
          if (stderr.includes('UID not found')) {
             this.logDebug(`UID not found for path: ${args.filePath}`);
             return { content: [{ type: 'text', text: `UID not found for resource: ${args.filePath}` }], uid: null };
          } else {
             console.error(`Godot stderr indicates potential error during UID lookup: ${stderr}`);
             const errorMatch = stderr.match(/ERROR: (.+)/);
             const specificError = errorMatch ? errorMatch[1] : stderr;
             return this.createErrorResponse(`Godot reported an error while getting UID: ${specificError}`);
          }
       }

       // Expect UID in stdout, e.g., "UID: uid://...."
       const uidMatch = stdout.match(/UID: (uid:\/\/[a-zA-Z0-9]+)/);
       if (uidMatch && uidMatch[1]) {
          const uid = uidMatch[1];
          this.logDebug(`Found UID: ${uid} for path: ${args.filePath}`);
          return {
             content: [{ type: 'text', text: `UID for ${args.filePath}: ${uid}` }],
             uid: uid
          };
       } else {
          // If no UID found in stdout and no error in stderr, it might mean the resource doesn't have one yet
          console.warn(`Get UID process completed, but UID not found in stdout. Stdout: ${stdout}`);
          return { content: [{ type: 'text', text: `Could not extract UID for resource: ${args.filePath}. It might not exist or have a UID.` }], uid: null };
       }
     } catch (error: any) {
       console.error(`Error getting UID: ${error.message}`);
       const stderrMatch = error.message.match(/Stderr: (.+)/);
       const godotError = stderrMatch ? stderrMatch[1] : 'Check server logs for details.';
       return this.createErrorResponse(`Failed to get UID: ${godotError}`);
     }
   }

  /**
   * Handle the update_project_uids (resave_resources) tool
   */
  private async handleUpdateProjectUids(args: any) {
     this.logDebug(`Handling update_project_uids (resave_resources): ${JSON.stringify(args)}`);
     args = this.normalizeParameters(args); // Normalize parameters

     if (!args.projectPath) {
       return this.createErrorResponse(
         'Project path is required',
         ['Provide `projectPath`.']
       );
     }
      if (!this.validatePath(args.projectPath)) {
         return this.createErrorResponse('Invalid project path provided.');
      }
<<<<<<< HEAD

     // Add a confirmation step or strong warning? This is a potentially destructive operation.
     // For now, proceed directly based on the tool call.

     try {
       const operationArgs = {}; // No specific args needed for the script operation itself
       const { stdout, stderr } = await this.executeOperation('resave_resources', operationArgs, args.projectPath);

=======

     // Add a confirmation step or strong warning? This is a potentially destructive operation.
     // For now, proceed directly based on the tool call.

     try {
       const operationArgs = {}; // No specific args needed for the script operation itself
       const { stdout, stderr } = await this.executeOperation('resave_resources', operationArgs, args.projectPath);

>>>>>>> 115f0f39
       if (stderr && stderr.toLowerCase().includes('error')) {
          console.error(`Godot stderr indicates potential error during resource resave: ${stderr}`);
          const errorMatch = stderr.match(/ERROR: (.+)/);
          const specificError = errorMatch ? errorMatch[1] : stderr;
<<<<<<< HEAD
          return this.createErrorResponse(`Godot reported an error during resource resave: ${specificError}`);
       }

       if (stdout.includes('Resources resaved successfully')) {
          return { content: [{ type: 'text', text: 'All project resources resaved successfully.' }] };
       } else {
          console.warn(`Resource resave process completed, but success message not found. Stdout: ${stdout}`);
          return { content: [{ type: 'text', text: 'Resource resave process completed. Check logs for details.' }] };
       }
     } catch (error: any) {
=======
          // If stderr contains "ERROR:", report it as an error regardless of exit code
          return this.createErrorResponse(`Godot reported an error during resource resave: ${specificError}`);
       }

       // If we reach here, the process exited with code 0 and stderr did not contain "ERROR:"
       // Consider this a success, even if the final stdout message wasn't captured reliably.
       this.logDebug('Resource resave process exited cleanly (code 0) with no errors in stderr. Assuming success.');
       return { content: [{ type: 'text', text: 'All project resources resaved successfully.' }] };

     } catch (error: any) {
       // This catch block handles errors from executeOperation (e.g., non-zero exit code, spawn errors)
>>>>>>> 115f0f39
       console.error(`Error resaving resources: ${error.message}`);
       const stderrMatch = error.message.match(/Stderr: (.+)/);
       const godotError = stderrMatch ? stderrMatch[1] : 'Check server logs for details.';
       return this.createErrorResponse(`Failed to resave resources: ${godotError}`);
     }
   }


  /**
   * Start the MCP server
   */
  async run() {
    this.logDebug('Starting Godot MCP server...');
    // Perform initial Godot path detection on startup
    try {
       await this.detectGodotPath();
    } catch (error: any) {
       // Log the error but allow the server to start if not in strict mode
       console.error(`[Startup Error] Failed initial Godot path detection: ${error.message}`);
       if (this.strictPathValidation) {
          console.error("[Startup Error] Strict path validation enabled. Server cannot start without a valid Godot path.");
          process.exit(1); // Exit if strict validation fails
       } else {
          console.warn("[Startup Warning] Server starting without a confirmed valid Godot path due to non-strict mode.");
       }
    }

    const transport = new StdioServerTransport();
    // Use connect instead of listen
    await this.server.connect(transport);
    this.logDebug('Godot MCP server connected via stdio'); // Updated log message
  }
}

// --- Main Execution ---

// Create and run the server instance
const server = new GodotServer({
   // Example configuration:
   // godotPath: '/path/to/your/godot', // Optional: Override auto-detection
   // debugMode: true, // Optional: Force enable/disable server debug logs
   // godotDebugMode: true, // Optional: Force enable/disable Godot debug flags
   // strictPathValidation: true // Optional: Fail startup if Godot path isn't validated
});
server.run().catch((error) => {
  console.error('Failed to start Godot MCP server:', error);
  process.exit(1);
});<|MERGE_RESOLUTION|>--- conflicted
+++ resolved
@@ -958,7 +958,6 @@
   private async handleLaunchEditor(args: any) {
     this.logDebug(`Handling launch_editor: ${JSON.stringify(args)}`);
     args = this.normalizeParameters(args); // Normalize parameters
-<<<<<<< HEAD
 
     if (!this.validatePath(args.projectPath)) {
       return this.createErrorResponse('Invalid project path provided.');
@@ -1003,52 +1002,54 @@
         return this.createErrorResponse('Godot executable path not found.');
      }
 
-     if (this.activeProcess) {
-       return this.createErrorResponse('A Godot project is already running. Stop it first using stop_project.');
-     }
-
-     const commandArgs = ['--path', args.projectPath];
-     if (args.debug || GODOT_DEBUG_MODE) { // Use debug if requested or globally enabled
-       commandArgs.push('--debug');
-     }
-
-     this.logDebug(`Spawning Godot project: "${this.godotPath}" with args: ${commandArgs.join(' ')}`);
-
-     try {
-       // Use spawn to manage the running process and capture output
-       const godotProcess = spawn(`"${this.godotPath}"`, commandArgs, {
-         shell: true, // Using shell might be necessary depending on how GODOT_PATH is set
-         stdio: ['ignore', 'pipe', 'pipe'], // Ignore stdin, capture stdout/stderr
-       });
-
-       this.activeProcess = {
-         process: godotProcess,
-         output: [],
-         errors: [],
-       };
-
-       godotProcess.stdout.on('data', (data) => {
-         const output = data.toString();
-         this.activeProcess?.output.push(output);
-         this.logDebug(`Project stdout: ${output}`);
-       });
-
-       godotProcess.stderr.on('data', (data) => {
-         const errorOutput = data.toString();
-         this.activeProcess?.errors.push(errorOutput);
-         console.error(`Project stderr: ${errorOutput}`);
-       });
-
-       godotProcess.on('close', (code) => {
-         this.logDebug(`Godot project process exited with code ${code}`);
-         this.activeProcess = null; // Clear active process when it closes
-       });
-
-       godotProcess.on('error', (err) => {
-         console.error('Failed to start Godot project process:', err);
-         this.activeProcess = null; // Clear on error too
-         // We might not be able to return an error directly here as the handler might have already returned
-       });
+      // Kill any existing process
+      if (this.activeProcess) {
+        this.logDebug('Killing existing Godot process before starting a new one');
+        this.activeProcess.process.kill();
+      }
+
+      const cmdArgs = ['-d', '--path', args.projectPath];
+      if (args.scene && this.validatePath(args.scene)) {
+        this.logDebug(`Adding scene parameter: ${args.scene}`);
+        cmdArgs.push(args.scene);
+      }
+
+      this.logDebug(`Running Godot project: ${args.projectPath}`);
+      const process = spawn(this.godotPath!, cmdArgs, { stdio: 'pipe' });
+      const output: string[] = [];
+      const errors: string[] = [];
+
+      process.stdout?.on('data', (data: Buffer) => {
+        const lines = data.toString().split('\n');
+        output.push(...lines);
+        lines.forEach((line: string) => {
+          if (line.trim()) this.logDebug(`[Godot stdout] ${line}`);
+        });
+      });
+
+      process.stderr?.on('data', (data: Buffer) => {
+        const lines = data.toString().split('\n');
+        errors.push(...lines);
+        lines.forEach((line: string) => {
+          if (line.trim()) this.logDebug(`[Godot stderr] ${line}`);
+        });
+      });
+
+      process.on('exit', (code: number | null) => {
+        this.logDebug(`Godot process exited with code ${code}`);
+        if (this.activeProcess && this.activeProcess.process === process) {
+          this.activeProcess = null;
+        }
+      });
+
+      process.on('error', (err: Error) => {
+        console.error('Failed to start Godot process:', err);
+        if (this.activeProcess && this.activeProcess.process === process) {
+          this.activeProcess = null;
+        }
+      });
+
+      this.activeProcess = { process, output, errors };
 
        return {
          content: [{ type: 'text', text: `Godot project started (PID: ${godotProcess.pid}).` }],
@@ -1065,178 +1066,36 @@
    * Handle the get_debug_output tool
    */
   private async handleGetDebugOutput() {
-    this.logDebug('Handling get_debug_output');
-    if (this.activeProcess) {
-      // Return copies of the arrays
-      return {
-         content: [
-            { type: 'text', text: `Output lines: ${this.activeProcess.output.length}, Error lines: ${this.activeProcess.errors.length}` }
-         ],
-         output: [...this.activeProcess.output],
-         errors: [...this.activeProcess.errors]
-      };
-    } else {
-      return this.createErrorResponse('No active Godot project is running.');
-    }
+    if (!this.activeProcess) {
+      return this.createErrorResponse(
+        'No active Godot process.',
+        [
+          'Use run_project to start a Godot project first',
+          'Check if the Godot process crashed unexpectedly'
+        ]
+      );
+    }
+
+    return {
+      content: [
+        {
+          type: 'text',
+          text: JSON.stringify(
+            {
+              output: this.activeProcess.output,
+              errors: this.activeProcess.errors,
+            },
+            null,
+            2
+          ),
+        },
+      ],
+    };
   }
 
   /**
    * Handle the stop_project tool
    */
-=======
-
-    if (!this.validatePath(args.projectPath)) {
-      return this.createErrorResponse('Invalid project path provided.');
-    }
-    if (!this.godotPath) {
-       return this.createErrorResponse('Godot executable path not found.');
-    }
-
-    // Check if a process is already running
-    if (this.activeProcess) {
-      return this.createErrorResponse('Another Godot process (editor or project) is already running.');
-    }
-
-    const command = `"${this.godotPath}" --editor --path "${args.projectPath}"`;
-    this.logDebug(`Executing: ${command}`);
-
-    try {
-      // Use exec for launching the editor as it's typically a one-off process
-      const { stdout, stderr } = await execAsync(command);
-      this.logDebug(`Editor stdout: ${stdout}`);
-      if (stderr) {
-        console.error(`Editor stderr: ${stderr}`);
-      }
-      return { content: [{ type: 'text', text: 'Godot editor launched successfully.' }] };
-    } catch (error: any) {
-      console.error(`Error launching editor: ${error.message}`);
-      return this.createErrorResponse(`Failed to launch Godot editor: ${error.message}`);
-    }
-  }
-
-  /**
-   * Handle the run_project tool
-   */
-  private async handleRunProject(args: any) {
-     this.logDebug(`Handling run_project: ${JSON.stringify(args)}`);
-     args = this.normalizeParameters(args); // Normalize parameters
-
-     if (!this.validatePath(args.projectPath)) {
-       return this.createErrorResponse('Invalid project path provided.');
-     }
-     if (!this.godotPath) {
-        return this.createErrorResponse('Godot executable path not found.');
-     }
-
-     if (this.activeProcess) {
-       return this.createErrorResponse('A Godot project is already running. Stop it first using stop_project.');
-     }
-
-     const commandArgs = ['--path', args.projectPath];
-     if (args.debug || GODOT_DEBUG_MODE) { // Use debug if requested or globally enabled
-       commandArgs.push('--debug');
-     }
-
-     // Define the log file path within the project directory
-     const logFilePath = join(args.projectPath, 'cline_godot_run.log');
-     // Add the --log-file argument for Godot
-     commandArgs.push('--log-file', logFilePath);
-     this.logDebug(`Using Godot's --log-file argument: ${logFilePath}`);
-
-
-     this.logDebug(`Spawning Godot project: "${this.godotPath}" with args: ${commandArgs.join(' ')}`);
-
-     try {
-       // Use spawn, revert stdio back to pipes to capture potential early launch errors
-       const godotProcess = spawn(this.godotPath, commandArgs, {
-         shell: false, // Keep shell false
-         detached: false, // Keep attached to monitor exit/errors more easily initially
-         stdio: ['ignore', 'pipe', 'pipe'], // Ignore stdin, capture stdout/stderr via pipes
-       });
-
-       // No need to unref if not detached
-
-       this.activeProcess = {
-         process: godotProcess,
-         output: [], // Capture output via pipes again
-         errors: [], // Capture errors via pipes again
-       };
-
-       // Capture piped output/error
-       godotProcess.stdout.on('data', (data) => {
-         const output = data.toString();
-         this.activeProcess?.output.push(output);
-         // Optionally log to server console, but primary log is the file
-         // this.logDebug(`Project stdout pipe: ${output}`);
-       });
-
-       godotProcess.stderr.on('data', (data) => {
-         const errorOutput = data.toString();
-         this.activeProcess?.errors.push(errorOutput);
-         // Log stderr immediately to server console for visibility
-         console.error(`Project stderr pipe: ${errorOutput}`);
-       });
-
-       godotProcess.on('close', (code) => {
-         this.logDebug(`Godot project process exited with code ${code}`);
-         this.activeProcess = null; // Clear active process when it closes
-       });
-
-       godotProcess.on('error', (err) => {
-         console.error('Failed to start Godot project process:', err);
-         this.activeProcess = null; // Clear on error too
-         // We might not be able to return an error directly here as the handler might have already returned
-       });
-
-       return {
-         content: [{ type: 'text', text: `Godot project started (PID: ${godotProcess.pid}).` }],
-         pid: godotProcess.pid
-        };
-     } catch (error: any) {
-       console.error(`Error running project: ${error.message}`);
-       this.activeProcess = null;
-       return this.createErrorResponse(`Failed to run Godot project: ${error.message}`);
-     }
-   }
-
-  /**
-   * Handle the get_debug_output tool
-   */
-   private async handleGetDebugOutput() {
-     this.logDebug('Handling get_debug_output');
-     if (this.activeProcess) {
-       // Limit the number of error lines returned
-       const maxErrorLines = 100; // Keep the last 100 error lines
-       const totalErrorLines = this.activeProcess.errors.length;
-       const recentErrors = this.activeProcess.errors.slice(-maxErrorLines);
-       const recentErrorsText = recentErrors.join('\n');
-
-       let responseText = `--- Recent Errors (${Math.min(maxErrorLines, totalErrorLines)}/${totalErrorLines} lines shown) ---\n`;
-       responseText += recentErrorsText || '(No recent errors)';
-
-       // Also include total output line count for context
-       const totalOutputLines = this.activeProcess.output.length;
-       responseText += `\n(Total output lines: ${totalOutputLines})`;
-
-
-       return {
-          content: [
-             { type: 'text', text: responseText }
-          ],
-          // Return only the sliced recent errors and a limited amount of recent output for context if needed
-          // For now, let's keep the full arrays but the primary content is limited
-          output: [...this.activeProcess.output], // Keep full output array for now
-          errors: [...this.activeProcess.errors]  // Keep full error array for now
-       };
-     } else {
-       return this.createErrorResponse('No active Godot project is running.');
-     }
-   }
-
-  /**
-   * Handle the stop_project tool
-   */
->>>>>>> 115f0f39
   private async handleStopProject() {
     this.logDebug('Handling stop_project');
     if (this.activeProcess) {
@@ -1737,72 +1596,98 @@
    * Handle the update_project_uids (resave_resources) tool
    */
   private async handleUpdateProjectUids(args: any) {
-     this.logDebug(`Handling update_project_uids (resave_resources): ${JSON.stringify(args)}`);
-     args = this.normalizeParameters(args); // Normalize parameters
-
-     if (!args.projectPath) {
-       return this.createErrorResponse(
-         'Project path is required',
-         ['Provide `projectPath`.']
-       );
-     }
-      if (!this.validatePath(args.projectPath)) {
-         return this.createErrorResponse('Invalid project path provided.');
-      }
-<<<<<<< HEAD
-
-     // Add a confirmation step or strong warning? This is a potentially destructive operation.
-     // For now, proceed directly based on the tool call.
-
-     try {
-       const operationArgs = {}; // No specific args needed for the script operation itself
-       const { stdout, stderr } = await this.executeOperation('resave_resources', operationArgs, args.projectPath);
-
-=======
-
-     // Add a confirmation step or strong warning? This is a potentially destructive operation.
-     // For now, proceed directly based on the tool call.
-
-     try {
-       const operationArgs = {}; // No specific args needed for the script operation itself
-       const { stdout, stderr } = await this.executeOperation('resave_resources', operationArgs, args.projectPath);
-
->>>>>>> 115f0f39
-       if (stderr && stderr.toLowerCase().includes('error')) {
-          console.error(`Godot stderr indicates potential error during resource resave: ${stderr}`);
-          const errorMatch = stderr.match(/ERROR: (.+)/);
-          const specificError = errorMatch ? errorMatch[1] : stderr;
-<<<<<<< HEAD
-          return this.createErrorResponse(`Godot reported an error during resource resave: ${specificError}`);
-       }
-
-       if (stdout.includes('Resources resaved successfully')) {
-          return { content: [{ type: 'text', text: 'All project resources resaved successfully.' }] };
-       } else {
-          console.warn(`Resource resave process completed, but success message not found. Stdout: ${stdout}`);
-          return { content: [{ type: 'text', text: 'Resource resave process completed. Check logs for details.' }] };
-       }
-     } catch (error: any) {
-=======
-          // If stderr contains "ERROR:", report it as an error regardless of exit code
-          return this.createErrorResponse(`Godot reported an error during resource resave: ${specificError}`);
-       }
-
-       // If we reach here, the process exited with code 0 and stderr did not contain "ERROR:"
-       // Consider this a success, even if the final stdout message wasn't captured reliably.
-       this.logDebug('Resource resave process exited cleanly (code 0) with no errors in stderr. Assuming success.');
-       return { content: [{ type: 'text', text: 'All project resources resaved successfully.' }] };
-
-     } catch (error: any) {
-       // This catch block handles errors from executeOperation (e.g., non-zero exit code, spawn errors)
->>>>>>> 115f0f39
-       console.error(`Error resaving resources: ${error.message}`);
-       const stderrMatch = error.message.match(/Stderr: (.+)/);
-       const godotError = stderrMatch ? stderrMatch[1] : 'Check server logs for details.';
-       return this.createErrorResponse(`Failed to resave resources: ${godotError}`);
-     }
-   }
-
+    if (!args.projectPath) {
+      return this.createErrorResponse(
+        'Project path is required',
+        ['Provide a valid path to a Godot project directory']
+      );
+    }
+
+    if (!this.validatePath(args.projectPath)) {
+      return this.createErrorResponse(
+        'Invalid project path',
+        ['Provide a valid path without ".." or other potentially unsafe characters']
+      );
+    }
+
+    try {
+      // Ensure godotPath is set
+      if (!this.godotPath) {
+        await this.detectGodotPath();
+        if (!this.godotPath) {
+          return this.createErrorResponse(
+            'Could not find a valid Godot executable path',
+            [
+              'Ensure Godot is installed correctly',
+              'Set GODOT_PATH environment variable to specify the correct path'
+            ]
+          );
+        }
+      }
+      
+      // Check if the project directory exists and contains a project.godot file
+      const projectFile = join(args.projectPath, 'project.godot');
+      if (!existsSync(projectFile)) {
+        return this.createErrorResponse(
+          `Not a valid Godot project: ${args.projectPath}`,
+          [
+            'Ensure the path points to a directory containing a project.godot file',
+            'Use list_projects to find valid Godot projects'
+          ]
+        );
+      }
+
+      // Get Godot version to check if UIDs are supported
+      const { stdout: versionOutput } = await execAsync(`"${this.godotPath}" --version`);
+      const version = versionOutput.trim();
+      
+      if (!this.isGodot44OrLater(version)) {
+        return this.createErrorResponse(
+          `UIDs are only supported in Godot 4.4 or later. Current version: ${version}`,
+          [
+            'Upgrade to Godot 4.4 or later to use UIDs',
+            'Use resource paths instead of UIDs for this version of Godot'
+          ]
+        );
+      }
+
+      // Prepare parameters for the operation
+      const params = {
+        project_path: args.projectPath
+      };
+      
+      // Execute the operation
+      const { stdout, stderr } = await this.executeOperation('resave_resources', params, args.projectPath);
+      
+      if (stderr && stderr.includes("Failed to")) {
+        return this.createErrorResponse(
+          `Failed to update project UIDs: ${stderr}`,
+          [
+            'Check if the project is valid',
+            'Ensure you have write permissions to the project directory'
+          ]
+        );
+      }
+      
+      return {
+        content: [
+          {
+            type: 'text',
+            text: `Project UIDs updated successfully.\n\nOutput: ${stdout}`,
+          },
+        ],
+      };
+    } catch (error: any) {
+      return this.createErrorResponse(
+        `Failed to update project UIDs: ${error?.message || 'Unknown error'}`,
+        [
+          'Ensure Godot is installed correctly',
+          'Check if the GODOT_PATH environment variable is set correctly',
+          'Verify the project path is accessible'
+        ]
+      );
+    }
+  }
 
   /**
    * Start the MCP server
